<<<<<<< HEAD
use super::{
    super::{Animation, SkeletonAttr},
    CharacterSkeleton,
};
use common::comp::item::ToolKind;
=======
use super::{super::Animation, CharacterSkeleton, SkeletonAttr};
use common::comp::item::Tool;
>>>>>>> ed620fd7
use std::{f32::consts::PI, ops::Mul};
use vek::*;

pub struct GlidingAnimation;

impl Animation for GlidingAnimation {
<<<<<<< HEAD
    type Skeleton = CharacterSkeleton;
    type Dependency = (Option<ToolKind>, Vec3<f32>, Vec3<f32>, Vec3<f32>, f64);
=======
    type Dependency = (Option<Tool>, Vec3<f32>, Vec3<f32>, Vec3<f32>, f64);
    type Skeleton = CharacterSkeleton;
>>>>>>> ed620fd7

    fn update_skeleton(
        skeleton: &Self::Skeleton,
        (_active_tool_kind, velocity, orientation, last_ori, global_time): Self::Dependency,
        anim_time: f64,
        _rate: &mut f32,
        skeleton_attr: &SkeletonAttr,
    ) -> Self::Skeleton {
        let mut next = (*skeleton).clone();

        let speed = Vec2::<f32>::from(velocity).magnitude();

        let wave_slow = (anim_time as f32 * 7.0).sin();
        let wave_slow_cos = (anim_time as f32 * 7.0).cos();
        let wave_stop = (anim_time as f32 * 1.5).min(PI / 2.0).sin();
        let wave_very_slow = (anim_time as f32 * 3.0).sin();
        let wave_very_slow_alt = (anim_time as f32 * 2.5).sin();
        let wave_very_slow_cos = (anim_time as f32 * 3.0).cos();

        let head_look = Vec2::new(
            ((global_time + anim_time) as f32 / 4.0)
                .floor()
                .mul(7331.0)
                .sin()
                * 0.5,
            ((global_time + anim_time) as f32 / 4.0)
                .floor()
                .mul(1337.0)
                .sin()
                * 0.25,
        );

        let ori = Vec2::from(orientation);
        let last_ori = Vec2::from(last_ori);

        let tilt = if Vec2::new(ori, last_ori)
            .map(|o| Vec2::<f32>::from(o).magnitude_squared())
            .map(|m| m > 0.001 && m.is_finite())
            .reduce_and()
            && ori.angle_between(last_ori).is_finite()
        {
            ori.angle_between(last_ori).min(0.15)
                * last_ori.determine_side(Vec2::zero(), ori).signum()
        } else {
            0.0
        } * 0.8;

        next.head.offset = Vec3::new(
            0.0 + skeleton_attr.neck_right,
            -2.0 + skeleton_attr.neck_forward,
            skeleton_attr.neck_height + 12.0,
        );
        next.head.ori = Quaternion::rotation_x(0.35 - wave_very_slow * 0.10 + head_look.y)
            * Quaternion::rotation_z(head_look.x + wave_very_slow_cos * 0.15);
        next.head.scale = Vec3::one() * skeleton_attr.head_scale;

        next.chest.offset = Vec3::new(0.0, 0.0, -2.0);
        next.chest.ori = Quaternion::rotation_z(wave_very_slow_cos * 0.2);
        next.chest.scale = Vec3::one();

        next.belt.offset = Vec3::new(0.0, 0.0, -4.0);
        next.belt.ori = Quaternion::rotation_z(wave_very_slow_cos * 0.25);
        next.belt.scale = Vec3::one();

        next.shorts.offset = Vec3::new(0.0, 0.0, -7.0);
        next.shorts.ori = Quaternion::rotation_z(wave_very_slow_cos * 0.25);
        next.shorts.scale = Vec3::one();

        next.l_hand.offset = Vec3::new(
            -9.5 + wave_very_slow_cos * -1.5,
            -3.0 + wave_very_slow_cos * 1.5,
            6.0,
        );
        next.l_hand.ori = Quaternion::rotation_x(-2.7 + wave_very_slow_cos * -0.1);
        next.l_hand.scale = Vec3::one();

        next.r_hand.offset = Vec3::new(
            9.5 + wave_very_slow_cos * -1.5,
            -3.0 + wave_very_slow_cos * -1.5,
            6.0,
        );
        next.r_hand.ori = Quaternion::rotation_x(-2.7 + wave_very_slow_cos * -0.10);
        next.r_hand.scale = Vec3::one();

        next.l_foot.offset = Vec3::new(-3.4, 1.0, -2.0);
        next.l_foot.ori = Quaternion::rotation_x(
            (wave_stop * -0.7 - wave_slow_cos * -0.21 + wave_very_slow * 0.19) * speed * 0.04,
        );

        next.l_foot.scale = Vec3::one();

        next.r_foot.offset = Vec3::new(3.4, 1.0, -2.0);
        next.r_foot.ori = Quaternion::rotation_x(
            (wave_stop * -0.8 + wave_slow * -0.25 + wave_very_slow_alt * 0.13) * speed * 0.04,
        );
        next.r_foot.scale = Vec3::one();

        next.main.offset = Vec3::new(
            -7.0 + skeleton_attr.weapon_x,
            -5.0 + skeleton_attr.weapon_y,
            15.0,
        );
        next.main.ori = Quaternion::rotation_y(2.5) * Quaternion::rotation_z(1.57);
        next.main.scale = Vec3::one();

        next.l_shoulder.offset = Vec3::new(-5.0, 0.0, 4.7);
        next.l_shoulder.ori = Quaternion::rotation_x(0.0);
        next.l_shoulder.scale = Vec3::one() * 1.1;

        next.r_shoulder.offset = Vec3::new(5.0, 0.0, 4.7);
        next.r_shoulder.ori = Quaternion::rotation_x(0.0);
        next.r_shoulder.scale = Vec3::one() * 1.1;

        next.glider.offset = Vec3::new(0.0, -13.0 + wave_very_slow * 0.10, 6.0);
        next.glider.ori =
            Quaternion::rotation_x(1.0) * Quaternion::rotation_y(wave_very_slow_cos * 0.04);
        next.glider.scale = Vec3::one();

        next.lantern.offset = Vec3::new(0.0, 0.0, 0.0);
        next.lantern.ori = Quaternion::rotation_x(0.0);
        next.lantern.scale = Vec3::one() * 0.0;

        next.torso.offset = Vec3::new(0.0, 6.0, 15.0) / 11.0 * skeleton_attr.scaler;
        next.torso.ori = Quaternion::rotation_x(-0.05 * speed.max(12.0) + wave_very_slow * 0.10)
            * Quaternion::rotation_y(tilt * 16.0);
        next.torso.scale = Vec3::one() / 11.0 * skeleton_attr.scaler;

        next
    }
}<|MERGE_RESOLUTION|>--- conflicted
+++ resolved
@@ -1,26 +1,13 @@
-<<<<<<< HEAD
-use super::{
-    super::{Animation, SkeletonAttr},
-    CharacterSkeleton,
-};
+use super::{super::Animation, CharacterSkeleton, SkeletonAttr};
 use common::comp::item::ToolKind;
-=======
-use super::{super::Animation, CharacterSkeleton, SkeletonAttr};
-use common::comp::item::Tool;
->>>>>>> ed620fd7
 use std::{f32::consts::PI, ops::Mul};
 use vek::*;
 
 pub struct GlidingAnimation;
 
 impl Animation for GlidingAnimation {
-<<<<<<< HEAD
+    type Dependency = (Option<ToolKind>, Vec3<f32>, Vec3<f32>, Vec3<f32>, f64);
     type Skeleton = CharacterSkeleton;
-    type Dependency = (Option<ToolKind>, Vec3<f32>, Vec3<f32>, Vec3<f32>, f64);
-=======
-    type Dependency = (Option<Tool>, Vec3<f32>, Vec3<f32>, Vec3<f32>, f64);
-    type Skeleton = CharacterSkeleton;
->>>>>>> ed620fd7
 
     fn update_skeleton(
         skeleton: &Self::Skeleton,
