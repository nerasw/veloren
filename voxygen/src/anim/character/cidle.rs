--- conflicted
+++ resolved
@@ -10,13 +10,8 @@
 pub struct CidleAnimation;
 
 impl Animation for CidleAnimation {
-<<<<<<< HEAD
+    type Dependency = (Option<ToolKind>, f64);
     type Skeleton = CharacterSkeleton;
-    type Dependency = (Option<ToolKind>, f64);
-=======
-    type Dependency = (Option<Tool>, f64);
-    type Skeleton = CharacterSkeleton;
->>>>>>> ed620fd7
 
     fn update_skeleton(
         skeleton: &Self::Skeleton,
@@ -91,13 +86,8 @@
                     * Quaternion::rotation_y(0.0)
                     * Quaternion::rotation_z(0.0);
                 next.main.scale = Vec3::one();
-<<<<<<< HEAD
-            }
+            },
             Some(ToolKind::Axe) => {
-=======
-            },
-            Some(Tool::Axe) => {
->>>>>>> ed620fd7
                 next.l_hand.offset = Vec3::new(
                     -6.5 + wave_ultra_slow_cos * 1.0,
                     -0.5 + wave_ultra_slow_cos * 0.5,
@@ -123,13 +113,8 @@
                     * Quaternion::rotation_y(-0.25)
                     * Quaternion::rotation_z(0.0);
                 next.main.scale = Vec3::one();
-<<<<<<< HEAD
-            }
+            },
             Some(ToolKind::Hammer) => {
-=======
-            },
-            Some(Tool::Hammer) => {
->>>>>>> ed620fd7
                 next.l_hand.offset = Vec3::new(-7.0, 4.0, 3.0);
                 next.l_hand.ori = Quaternion::rotation_x(1.27 + wave_ultra_slow * -0.1)
                     * Quaternion::rotation_y(0.0)
@@ -149,13 +134,8 @@
                     * Quaternion::rotation_y(-1.27)
                     * Quaternion::rotation_z(wave_ultra_slow * 0.2);
                 next.main.scale = Vec3::one();
-<<<<<<< HEAD
-            }
+            },
             Some(ToolKind::Staff) => {
-=======
-            },
-            Some(Tool::Staff) => {
->>>>>>> ed620fd7
                 next.l_hand.offset = Vec3::new(
                     -6.0 + wave_ultra_slow_cos * 1.0,
                     1.0 + wave_ultra_slow_cos * 0.5,
@@ -179,13 +159,8 @@
                     * Quaternion::rotation_y(0.0)
                     * Quaternion::rotation_z(0.0);
                 next.main.scale = Vec3::one();
-<<<<<<< HEAD
-            }
+            },
             Some(ToolKind::Shield) => {
-=======
-            },
-            Some(Tool::Shield) => {
->>>>>>> ed620fd7
                 next.l_hand.offset = Vec3::new(
                     -6.0 + wave_ultra_slow_cos * 1.0,
                     3.5 + wave_ultra_slow_cos * 0.5,
@@ -209,13 +184,8 @@
                     * Quaternion::rotation_y(0.0)
                     * Quaternion::rotation_z(0.0);
                 next.main.scale = Vec3::one();
-<<<<<<< HEAD
-            }
+            },
             Some(ToolKind::Bow) => {
-=======
-            },
-            Some(Tool::Bow) => {
->>>>>>> ed620fd7
                 next.l_hand.offset = Vec3::new(
                     -1.0 + wave_ultra_slow_cos * 1.0,
                     3.0 + wave_ultra_slow_cos * 0.5,
@@ -243,13 +213,8 @@
                     * Quaternion::rotation_y(0.4)
                     * Quaternion::rotation_z(0.0);
                 next.main.scale = Vec3::one();
-<<<<<<< HEAD
-            }
+            },
             Some(ToolKind::Dagger) => {
-=======
-            },
-            Some(Tool::Dagger) => {
->>>>>>> ed620fd7
                 next.l_hand.offset = Vec3::new(
                     -6.0 + wave_ultra_slow_cos * 1.0,
                     3.5 + wave_ultra_slow_cos * 0.5,
@@ -269,13 +234,8 @@
                     * Quaternion::rotation_y(0.0)
                     * Quaternion::rotation_z(0.0);
                 next.main.scale = Vec3::one();
-<<<<<<< HEAD
-            }
+            },
             Some(ToolKind::Debug(_)) => {
-=======
-            },
-            Some(Tool::Debug(_)) => {
->>>>>>> ed620fd7
                 next.l_hand.offset = Vec3::new(-7.0, 4.0, 3.0);
                 next.l_hand.ori = Quaternion::rotation_x(1.27 + wave_ultra_slow * -0.1)
                     * Quaternion::rotation_y(0.0)
